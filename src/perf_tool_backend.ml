--- conflicted
+++ resolved
@@ -486,11 +486,7 @@
     >>| List.filter ~f:(String.is_prefix ~prefix:"perf.data")
   in
   let%map result =
-<<<<<<< HEAD
-    Deferred.List.map ~how:`Sequential files ~f:(fun perf_data_file ->
-=======
     Deferred.List.map files ~how:`Sequential ~f:(fun perf_data_file ->
->>>>>>> 968ffea4
       let itrace_opts =
         match collection_mode with
         | Intel_processor_trace _ -> [ "--itrace=bep" ]
