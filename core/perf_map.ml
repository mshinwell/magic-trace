open! Core
open! Async

type t = Perf_map_location.t Int64.Map.t

let perf_map_re =
  (* Example: 3a6caa49c2e f3 LazyCompile:~afterInspector node:internal/errors:753

     Not every runtime contains the file and line, so let's just call all of that stuff the name.
     That matches the spec linked in the mli.
  *)
  Re.Posix.re {|^([0-9a-fA-F]+) ([0-9a-fA-F]+) (.*)$|} |> Re.compile
;;

let parse_line line =
  (* empty string for the last line in a file *)
  if String.is_empty line
  then None
  else (
    try
      match Re.Group.all (Re.exec perf_map_re line) with
      | [| _; start_addr; size; function_ |] ->
        let start_addr = Util.int64_of_hex_string start_addr in
        ( start_addr
        , { Perf_map_location.start_addr
          ; size = Util.int_trunc_of_hex_string size
          ; function_
          } )
        |> Some
      | _ -> failwith "doesn't match regex"
    with
    | exn ->
      raise_s
        [%message
          "error scanning perf map, please add this line to a test in perf_map.ml"
            (exn : exn)
            (line : string)])
;;

let%test_module _ =
  (module struct
    open Core

    let%expect_test "example perf map" =
      let sample =
        {|3a6caa49c2e f3 LazyCompile:~afterInspector node:internal/errors:753
3a6caa49e86 1e LazyCompile:~lazyInternalUtilInspect node:internal/errors:185
3a6caa4a5fe 5 Eval:~ node:internal/tty:1
3a6caa4aa5e 166 Function:~ node:internal/tty:1
3a6caa4b536 3f LazyCompile:~hasColors node:internal/tty:222
3a6caa4c3ae 2fa LazyCompile:~getColorDepth node:internal/tty:106
3a6caa4c90e 5 LazyCompile:~get node:internal/util/inspect:352
3a6caa5142e 18b LazyCompile:~inspect node:internal/util/inspect:292
3a6caa51926 1cf LazyCompile:~formatValue node:internal/util/inspect:745
3a6caa5241e cfd LazyCompile:~formatRaw node:internal/util/inspect:820
3a6caa537c6 13f LazyCompile:~getConstructorName node:internal/util/inspect:567
3a6caa53a96 d LazyCompile:~isInstanceof node:internal/util/inspect:559
00007F5D97BCAE50 22 instance void [System.Private.CoreLib] System.Collections.Generic.Dictionary`2[System.__Canon,System.Double]::.ctor()[QuickJitted]
00007F5D97BCAD40 10 stub<1023> AllocateTemporaryEntryPoints<PRECODE_FIXUP>
00007F5D97BCAD58 48 stub<1024> AllocateTemporaryEntryPoints<PRECODE_FIXUP>
00007F5D97BCAE90 1b4 instance void [System.Private.CoreLib] System.Collections.Generic.Dictionary`2[System.__Canon,System.Double]::.ctor(int32,class System.Collections.Generic.IEqualityComparer`1<!0>)[QuickJitted]
|}
      in
      String.split sample ~on:'\n'
      |> List.map ~f:(fun line -> line, parse_line line)
      |> [%sexp_of: (string * (Int64.Hex.t * Perf_map_location.t) option) list]
      |> print_s;
      [%expect
        {|
        (("3a6caa49c2e f3 LazyCompile:~afterInspector node:internal/errors:753"
          ((0x3a6caa49c2e
            ((start_addr 0x3a6caa49c2e) (size 0xf3)
             (function_ "LazyCompile:~afterInspector node:internal/errors:753")))))
         ("3a6caa49e86 1e LazyCompile:~lazyInternalUtilInspect node:internal/errors:185"
          ((0x3a6caa49e86
            ((start_addr 0x3a6caa49e86) (size 0x1e)
             (function_
              "LazyCompile:~lazyInternalUtilInspect node:internal/errors:185")))))
         ("3a6caa4a5fe 5 Eval:~ node:internal/tty:1"
          ((0x3a6caa4a5fe
            ((start_addr 0x3a6caa4a5fe) (size 0x5)
             (function_ "Eval:~ node:internal/tty:1")))))
         ("3a6caa4aa5e 166 Function:~ node:internal/tty:1"
          ((0x3a6caa4aa5e
            ((start_addr 0x3a6caa4aa5e) (size 0x166)
             (function_ "Function:~ node:internal/tty:1")))))
         ("3a6caa4b536 3f LazyCompile:~hasColors node:internal/tty:222"
          ((0x3a6caa4b536
            ((start_addr 0x3a6caa4b536) (size 0x3f)
             (function_ "LazyCompile:~hasColors node:internal/tty:222")))))
         ("3a6caa4c3ae 2fa LazyCompile:~getColorDepth node:internal/tty:106"
          ((0x3a6caa4c3ae
            ((start_addr 0x3a6caa4c3ae) (size 0x2fa)
             (function_ "LazyCompile:~getColorDepth node:internal/tty:106")))))
         ("3a6caa4c90e 5 LazyCompile:~get node:internal/util/inspect:352"
          ((0x3a6caa4c90e
            ((start_addr 0x3a6caa4c90e) (size 0x5)
             (function_ "LazyCompile:~get node:internal/util/inspect:352")))))
         ("3a6caa5142e 18b LazyCompile:~inspect node:internal/util/inspect:292"
          ((0x3a6caa5142e
            ((start_addr 0x3a6caa5142e) (size 0x18b)
             (function_ "LazyCompile:~inspect node:internal/util/inspect:292")))))
         ("3a6caa51926 1cf LazyCompile:~formatValue node:internal/util/inspect:745"
          ((0x3a6caa51926
            ((start_addr 0x3a6caa51926) (size 0x1cf)
             (function_ "LazyCompile:~formatValue node:internal/util/inspect:745")))))
         ("3a6caa5241e cfd LazyCompile:~formatRaw node:internal/util/inspect:820"
          ((0x3a6caa5241e
            ((start_addr 0x3a6caa5241e) (size 0xcfd)
             (function_ "LazyCompile:~formatRaw node:internal/util/inspect:820")))))
         ("3a6caa537c6 13f LazyCompile:~getConstructorName node:internal/util/inspect:567"
          ((0x3a6caa537c6
            ((start_addr 0x3a6caa537c6) (size 0x13f)
             (function_
              "LazyCompile:~getConstructorName node:internal/util/inspect:567")))))
         ("3a6caa53a96 d LazyCompile:~isInstanceof node:internal/util/inspect:559"
          ((0x3a6caa53a96
            ((start_addr 0x3a6caa53a96) (size 0xd)
             (function_ "LazyCompile:~isInstanceof node:internal/util/inspect:559")))))
         ("00007F5D97BCAE50 22 instance void [System.Private.CoreLib] System.Collections.Generic.Dictionary`2[System.__Canon,System.Double]::.ctor()[QuickJitted]"
          ((0x7f5d97bcae50
            ((start_addr 0x7f5d97bcae50) (size 0x22)
             (function_
              "instance void [System.Private.CoreLib] System.Collections.Generic.Dictionary`2[System.__Canon,System.Double]::.ctor()[QuickJitted]")))))
         ("00007F5D97BCAD40 10 stub<1023> AllocateTemporaryEntryPoints<PRECODE_FIXUP>"
          ((0x7f5d97bcad40
            ((start_addr 0x7f5d97bcad40) (size 0x10)
             (function_ "stub<1023> AllocateTemporaryEntryPoints<PRECODE_FIXUP>")))))
         ("00007F5D97BCAD58 48 stub<1024> AllocateTemporaryEntryPoints<PRECODE_FIXUP>"
          ((0x7f5d97bcad58
            ((start_addr 0x7f5d97bcad58) (size 0x48)
             (function_ "stub<1024> AllocateTemporaryEntryPoints<PRECODE_FIXUP>")))))
         ("00007F5D97BCAE90 1b4 instance void [System.Private.CoreLib] System.Collections.Generic.Dictionary`2[System.__Canon,System.Double]::.ctor(int32,class System.Collections.Generic.IEqualityComparer`1<!0>)[QuickJitted]"
          ((0x7f5d97bcae90
            ((start_addr 0x7f5d97bcae90) (size 0x1b4)
             (function_
              "instance void [System.Private.CoreLib] System.Collections.Generic.Dictionary`2[System.__Canon,System.Double]::.ctor(int32,class System.Collections.Generic.IEqualityComparer`1<!0>)[QuickJitted]")))))
         ("" ())) |}]
    ;;
  end)
;;

let default_filename_re = Re.Perl.re {|^perf-([0-9]+)\.map$|} |> Re.compile
let default_filename ~pid = [%string "/tmp/perf-%{pid#Pid}.map"]

let pid_of_filename filename =
  try
    Re.Group.get (Re.exec default_filename_re (Filename.basename filename)) 1
    |> Pid.of_string
  with
  | _ ->
    raise_s [%message "Perf map filename did not match default format [perf-%{pid}.map]"]
;;

let%expect_test "pid_of_filename success" =
  print_s [%message "" ~pid:(pid_of_filename "/tmp/perf-512.map" : Pid.t)];
  [%expect {| (pid 512) |}] |> Deferred.return
;;

let%expect_test "pid_of_filename failure 1" =
  Expect_test_helpers_core.require_does_raise [%here] (fun () ->
    print_s [%message "" ~pid:(pid_of_filename "/tmp/per-512.map" : Pid.t)]);
  [%expect {| "Perf map filename did not match default format [perf-%{pid}.map]" |}]
  |> Deferred.return
;;

let%expect_test "pid_of_filename failure 2" =
  Expect_test_helpers_core.require_does_raise [%here] (fun () ->
    print_s [%message "" ~pid:(pid_of_filename "/tmp/perf-512" : Pid.t)]);
  [%expect {| "Perf map filename did not match default format [perf-%{pid}.map]" |}]
  |> Deferred.return
;;

let map_of_sequence_prefer_later sequence =
  Sequence.fold sequence ~init:Int64.Map.empty ~f:(fun map (key, data) ->
    Map.set map ~key ~data)
;;

let load file_location =
  let%map lines =
    Monitor.try_with_or_error ~rest:`Log (fun () -> Reader.file_lines file_location)
  in
  match lines with
  | Error _ ->
    (* There's no perf.map file detected -- this probably isn 't a JITed executable. *)
    None
  | Ok lines ->
    Sequence.of_list lines
    |> Sequence.filter_map ~f:parse_line
    (* There can be duplicate entries in these files as JITs reuse code that is no longer useful
       in favor of newly compiled code. (e.g. V8 does this). *)
    |> map_of_sequence_prefer_later
    |> Some
;;

let symbol (t : t) ~addr =
  (* This assumes that code for functions can't be inside each other. If that
     assumption is violated, this will attribute code inside both functions to the one with the
     greater address. *)
  match Map.closest_key t `Less_or_equal_to addr with
  | None -> None
  | Some (_, location) ->
    assert (Int64.(location.start_addr <= addr));
    Option.some_if Int64.(location.start_addr + of_int location.size < addr) location
;;

module Table = struct
  type nonrec t = (Pid.t, t) Hashtbl.t

  let create maps =
    List.filter_map maps ~f:(function
      | _, None -> None
      | pid, Some map -> Some (pid, map))
    |> Hashtbl.of_alist_exn (module Pid)
  ;;

  let load_by_files files =
<<<<<<< HEAD
    Deferred.List.map ~how:`Sequential files ~f:(fun filename ->
=======
    Deferred.List.map files ~how:`Sequential ~f:(fun filename ->
>>>>>>> 968ffea4
      load filename |> Deferred.map ~f:(fun map -> pid_of_filename filename, map))
    >>| create
  ;;

  let load_by_pids pids =
<<<<<<< HEAD
    Deferred.List.map ~how:`Sequential pids ~f:(fun pid ->
=======
    Deferred.List.map pids ~how:`Sequential ~f:(fun pid ->
>>>>>>> 968ffea4
      load (default_filename ~pid) |> Deferred.map ~f:(fun map -> pid, map))
    >>| create
  ;;

  let symbol t ~pid ~addr =
    match Hashtbl.find t pid with
    | None -> None
    | Some map -> symbol map ~addr
  ;;
end<|MERGE_RESOLUTION|>--- conflicted
+++ resolved
@@ -215,21 +215,13 @@
   ;;
 
   let load_by_files files =
-<<<<<<< HEAD
-    Deferred.List.map ~how:`Sequential files ~f:(fun filename ->
-=======
     Deferred.List.map files ~how:`Sequential ~f:(fun filename ->
->>>>>>> 968ffea4
       load filename |> Deferred.map ~f:(fun map -> pid_of_filename filename, map))
     >>| create
   ;;
 
   let load_by_pids pids =
-<<<<<<< HEAD
-    Deferred.List.map ~how:`Sequential pids ~f:(fun pid ->
-=======
     Deferred.List.map pids ~how:`Sequential ~f:(fun pid ->
->>>>>>> 968ffea4
       load (default_filename ~pid) |> Deferred.map ~f:(fun map -> pid, map))
     >>| create
   ;;
